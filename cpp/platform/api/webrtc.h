#ifndef PLATFORM_API_WEBRTC_H_
#define PLATFORM_API_WEBRTC_H_

#include <memory>

<<<<<<< HEAD
#include "platform/byte_array.h"
#include "platform/ptr.h"
//#include "webrtc/api/peer_connection_interface.h"

namespace location {
namespace nearby {
#if 0
=======
#include "proto/connections/offline_wire_formats.pb.h"
#include "proto/connections/offline_wire_formats.pb.h"
#include "platform/base/byte_array.h"
#include "absl/strings/string_view.h"
#include "webrtc/api/peer_connection_interface.h"

namespace location {
namespace nearby {
namespace api {

>>>>>>> 2155b3dd
class WebRtcSignalingMessenger {
 public:
  using OnSignalingMessageCallback = std::function<void(const ByteArray&)>;

  virtual ~WebRtcSignalingMessenger() = default;

  virtual bool SendMessage(absl::string_view peer_id,
                           const ByteArray& message) = 0;

  virtual bool StartReceivingMessages(OnSignalingMessageCallback listener) = 0;
  virtual void StopReceivingMessages() = 0;
};

class WebRtcMedium {
 public:
  using PeerConnectionCallback =
      std::function<void(rtc::scoped_refptr<webrtc::PeerConnectionInterface>)>;

  virtual ~WebRtcMedium() = default;

  // Creates and returns a new webrtc::PeerConnectionInterface object via
  // |callback|.
  virtual void CreatePeerConnection(webrtc::PeerConnectionObserver* observer,
                                    PeerConnectionCallback callback) = 0;

  // Returns a signaling messenger for sending WebRTC signaling messages.
  virtual std::unique_ptr<WebRtcSignalingMessenger> GetSignalingMessenger(
      absl::string_view self_id,
      const connections::LocationHint& location_hint) = 0;
};
#endif

}  // namespace api
}  // namespace nearby
}  // namespace location

#endif  // PLATFORM_API_WEBRTC_H_<|MERGE_RESOLUTION|>--- conflicted
+++ resolved
@@ -3,15 +3,6 @@
 
 #include <memory>
 
-<<<<<<< HEAD
-#include "platform/byte_array.h"
-#include "platform/ptr.h"
-//#include "webrtc/api/peer_connection_interface.h"
-
-namespace location {
-namespace nearby {
-#if 0
-=======
 #include "proto/connections/offline_wire_formats.pb.h"
 #include "proto/connections/offline_wire_formats.pb.h"
 #include "platform/base/byte_array.h"
@@ -22,7 +13,6 @@
 namespace nearby {
 namespace api {
 
->>>>>>> 2155b3dd
 class WebRtcSignalingMessenger {
  public:
   using OnSignalingMessageCallback = std::function<void(const ByteArray&)>;
@@ -53,7 +43,6 @@
       absl::string_view self_id,
       const connections::LocationHint& location_hint) = 0;
 };
-#endif
 
 }  // namespace api
 }  // namespace nearby
