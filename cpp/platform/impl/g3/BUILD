--- conflicted
+++ resolved
@@ -1,4 +1,3 @@
-<<<<<<< HEAD
 # Copyright 2020 Google LLC
 #
 # Licensed under the Apache License, Version 2.0 (the "License");
@@ -13,8 +12,6 @@
 # See the License for the specific language governing permissions and
 # limitations under the License.
 
-=======
->>>>>>> 3e7bf307
 cc_library(
     name = "g3",
     srcs = [
@@ -32,10 +29,7 @@
         "//platform:types",
         "//platform/api",
         "//platform/impl/shared:atomic_boolean",
-<<<<<<< HEAD
-=======
         "//platform/impl/shared:file",
->>>>>>> 3e7bf307
         "//platform/impl/shared:posix_condition_variable",
         "//platform/impl/shared:posix_lock",
         "//platform/port:string",
