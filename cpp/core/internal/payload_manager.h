// Copyright 2020 Google LLC
//
// Licensed under the Apache License, Version 2.0 (the "License");
// you may not use this file except in compliance with the License.
// You may obtain a copy of the License at
//
//     https://www.apache.org/licenses/LICENSE-2.0
//
// Unless required by applicable law or agreed to in writing, software
// distributed under the License is distributed on an "AS IS" BASIS,
// WITHOUT WARRANTIES OR CONDITIONS OF ANY KIND, either express or implied.
// See the License for the specific language governing permissions and
// limitations under the License.

#ifndef CORE_INTERNAL_PAYLOAD_MANAGER_H_
#define CORE_INTERNAL_PAYLOAD_MANAGER_H_

#include <cstdint>
#include <memory>
#include <string>
#include <vector>

#include "core/internal/client_proxy.h"
#include "core/internal/endpoint_manager.h"
#include "core/internal/internal_payload.h"
#include "core/listeners.h"
#include "core/payload.h"
#include "core/status.h"
#include "proto/connections/offline_wire_formats.pb.h"
#include "platform/base/byte_array.h"
#include "platform/public/atomic_boolean.h"
#include "platform/public/atomic_reference.h"
#include "platform/public/count_down_latch.h"
#include "platform/public/mutex.h"
#include "proto/connections_enums.pb.h"
#include "absl/container/flat_hash_map.h"

namespace location {
namespace nearby {
namespace connections {

class PayloadManager : public EndpointManager::FrameProcessor {
 public:
  using EndpointIds = std::vector<std::string>;
  constexpr static const absl::Duration kWaitCloseTimeout =
      absl::Milliseconds(5000);

  explicit PayloadManager(EndpointManager& endpoint_manager);
  ~PayloadManager() override;

  void SendPayload(ClientProxy* client, const EndpointIds& endpoint_ids,
                   Payload payload);
  Status CancelPayload(ClientProxy* client, Payload::Id payload_id);

  // @EndpointManagerReaderThread
  void OnIncomingFrame(OfflineFrame& offline_frame,
                       const std::string& from_endpoint_id,
                       ClientProxy* to_client,
                       proto::connections::Medium current_medium) override;

  // @EndpointManagerThread
  void OnEndpointDisconnect(ClientProxy* client, const std::string& endpoint_id,
<<<<<<< HEAD
                            CountDownLatch* barrier) override;
=======
                            CountDownLatch barrier) override;
>>>>>>> d8ebea6f

  void DisconnectFromEndpointManager();

 private:
  // Information about an endpoint for a particular payload.
  struct EndpointInfo {
    // Status set for the endpoint out-of-band via a ControlMessage.
    enum class Status {
      kUnknown,
      kAvailable,
      kCanceled,
      kError,
    };

    void SetStatusFromControlMessage(
        const PayloadTransferFrame::ControlMessage& control_message);

    static Status ControlMessageEventToEndpointInfoStatus(
        PayloadTransferFrame::ControlMessage::EventType event);

    std::string id;
    AtomicReference<Status> status {Status::kUnknown};
    std::int64_t offset = 0;
  };

  // Tracks state for an InternalPayload and the endpoints associated with it.
  class PendingPayload {
   public:
    PendingPayload(std::unique_ptr<InternalPayload> internal_payload,
                   const EndpointIds& endpoint_ids, bool is_incoming);
    PendingPayload(PendingPayload&&) = default;
    PendingPayload& operator=(PendingPayload&&) = default;

    ~PendingPayload() { Close(); }

    Payload::Id GetId() const;

    InternalPayload* GetInternalPayload();

    bool IsLocallyCanceled() const;
    void MarkLocallyCanceled();
    bool IsIncoming() const;

    // Gets the EndpointInfo objects for the endpoints (still) associated with
    // this payload.
    std::vector<const EndpointInfo*> GetEndpoints() const
        ABSL_LOCKS_EXCLUDED(mutex_);
    // Returns the EndpointInfo for a given endpoint ID. Returns null if the
    // endpoint is not associated with this payload.
    EndpointInfo* GetEndpoint(const std::string& endpoint_id)
        ABSL_LOCKS_EXCLUDED(mutex_);

    // Removes the given endpoints, e.g. on error.
    void RemoveEndpoints(const EndpointIds& endpoint_ids_to_remove)
        ABSL_LOCKS_EXCLUDED(mutex_);

    // Sets the status for a particular endpoint.
    void SetEndpointStatusFromControlMessage(
        const std::string& endpoint_id,
        const PayloadTransferFrame::ControlMessage& control_message)
        ABSL_LOCKS_EXCLUDED(mutex_);

    // Sets the offset for a particular endpoint.
    void SetOffsetForEndpoint(const std::string& endpoint_id,
                              std::int64_t offset) ABSL_LOCKS_EXCLUDED(mutex_);

    // Closes internal_payload_ and triggers close_event_.
    // Close is called when a pending peyload does not have associated
    // endpoints.
    void Close();

    // Waits for close_event_  or for timeout to happen.
    // Returns true, if event happened, false otherwise.
    bool WaitForClose();
    bool IsClosed();

   private:
    mutable Mutex mutex_;
    bool is_incoming_;
    AtomicBoolean is_locally_canceled_{false};
    CountDownLatch close_event_{1};
    std::unique_ptr<InternalPayload> internal_payload_;
    absl::flat_hash_map<std::string, EndpointInfo> endpoints_
        ABSL_GUARDED_BY(mutex_);
  };

  // Tracks and manages PendingPayload objects in a synchronized manner.
  class PendingPayloads {
   public:
    PendingPayloads() = default;
    ~PendingPayloads() = default;

    void StartTrackingPayload(Payload::Id payload_id,
                              std::unique_ptr<PendingPayload> pending_payload)
        ABSL_LOCKS_EXCLUDED(mutex_);
    std::unique_ptr<PendingPayload> StopTrackingPayload(Payload::Id payload_id)
        ABSL_LOCKS_EXCLUDED(mutex_);
    PendingPayload* GetPayload(Payload::Id payload_id) const
        ABSL_LOCKS_EXCLUDED(mutex_);
    std::vector<Payload::Id> GetAllPayloads() ABSL_LOCKS_EXCLUDED(mutex_);

   private:
    mutable Mutex mutex_;
    absl::flat_hash_map<Payload::Id, std::unique_ptr<PendingPayload>>
        pending_payloads_ ABSL_GUARDED_BY(mutex_);
  };

  using Endpoints = std::vector<const EndpointInfo*>;
  static std::string ToString(const EndpointIds& endpoint_ids);
  static std::string ToString(const Endpoints& endpoints);

  // Splits the endpoints for this payload by availability.
  // Returns a pair of lists of EndpointInfo*, with the first being the list of
  // still-available endpoints, and the second for unavailable endpoints.
  static std::pair<Endpoints, Endpoints> GetAvailableAndUnavailableEndpoints(
      const PendingPayload& pending_payload);

  // Converts list of EndpointInfo to list of Endpoint ids.
  // Returns list of endpoint ids.
  static EndpointIds EndpointsToEndpointIds(const Endpoints& endpoints);

  bool SendPayloadLoop(ClientProxy* client, PendingPayload& pending_payload,
                       PayloadTransferFrame::PayloadHeader& payload_header,
                       std::int64_t& next_chunk_offset);
  void SendClientCallbacksForFinishedIncomingPayloadRunnable(
      ClientProxy* client, const std::string& endpoint_id,
      const PayloadTransferFrame::PayloadHeader& payload_header,
      std::int64_t offset_bytes, proto::connections::PayloadStatus status);

  // Converts the status of an endpoint that's been set out-of-band via a remote
  // ControlMessage to the PayloadStatus for handling of that endpoint-payload
  // pair.
  static proto::connections::PayloadStatus EndpointInfoStatusToPayloadStatus(
      EndpointInfo::Status status);
  // Converts a ControlMessage::EventType for a particular payload to a
  // PayloadStatus. Called when we've received a ControlMessage with this event
  // from a remote endpoint; thus the PayloadStatuses are REMOTE_*.
  static proto::connections::PayloadStatus ControlMessageEventToPayloadStatus(
      PayloadTransferFrame::ControlMessage::EventType event);
  static PayloadProgressInfo::Status PayloadStatusToTransferUpdateStatus(
      proto::connections::PayloadStatus status);

  PayloadTransferFrame::PayloadHeader CreatePayloadHeader(
      const InternalPayload& payload);
  PayloadTransferFrame::PayloadChunk CreatePayloadChunk(std::int64_t offset,
                                                        ByteArray body);

  PendingPayload* CreateIncomingPayload(const PayloadTransferFrame& frame,
                                        const std::string& endpoint_id)
      ABSL_LOCKS_EXCLUDED(mutex_);

  Payload::Id CreateOutgoingPayload(Payload payload,
                                    const EndpointIds& endpoint_ids)
      ABSL_LOCKS_EXCLUDED(mutex_);

  void SendClientCallbacksForFinishedOutgoingPayload(
      ClientProxy* client, const EndpointIds& finished_endpoint_ids,
      const PayloadTransferFrame::PayloadHeader& payload_header,
      std::int64_t num_bytes_successfully_transferred,
      proto::connections::PayloadStatus status);
  void SendClientCallbacksForFinishedIncomingPayload(
      ClientProxy* client, const std::string& endpoint_id,
      const PayloadTransferFrame::PayloadHeader& payload_header,
      std::int64_t offset_bytes, proto::connections::PayloadStatus status);

  void SendControlMessage(
      const EndpointIds& endpoint_ids,
      const PayloadTransferFrame::PayloadHeader& payload_header,
      std::int64_t num_bytes_successfully_transferred,
      PayloadTransferFrame::ControlMessage::EventType event_type);

  // Handles a finished outgoing payload for the given endpointIds. All statuses
  // except for SUCCESS are handled here.
  void HandleFinishedOutgoingPayload(
      ClientProxy* client, const EndpointIds& finished_endpoint_ids,
      const PayloadTransferFrame::PayloadHeader& payload_header,
      std::int64_t num_bytes_successfully_transferred,
      proto::connections::PayloadStatus status =
          proto::connections::PayloadStatus::UNKNOWN_PAYLOAD_STATUS);
  void HandleFinishedIncomingPayload(
      ClientProxy* client, const std::string& endpoint_id,
      const PayloadTransferFrame::PayloadHeader& payload_header,
      std::int64_t offset_bytes, proto::connections::PayloadStatus status);

  void HandleSuccessfulOutgoingChunk(
      ClientProxy* client, const std::string& endpoint_id,
      const PayloadTransferFrame::PayloadHeader& payload_header,
      std::int32_t payload_chunk_flags, std::int64_t payload_chunk_offset,
      std::int64_t payload_chunk_body_size);
  void HandleSuccessfulIncomingChunk(
      ClientProxy* client, const std::string& endpoint_id,
      const PayloadTransferFrame::PayloadHeader& payload_header,
      std::int32_t payload_chunk_flags, std::int64_t payload_chunk_offset,
      std::int64_t payload_chunk_body_size);

  void ProcessDataPacket(ClientProxy* to_client,
                         const std::string& from_endpoint_id,
                         PayloadTransferFrame& payload_transfer_frame);
  void ProcessControlPacket(ClientProxy* to_client,
                            const std::string& from_endpoint_id,
                            PayloadTransferFrame& payload_transfer_frame);

  // @PayloadStatusUpdateThread
  void NotifyClientOfIncomingPayloadProgressInfo(
      ClientProxy* client, const std::string& endpoint_id,
      const PayloadProgressInfo& payload_transfer_update);

  SingleThreadExecutor* GetOutgoingPayloadExecutor(Payload::Type payload_type);

  void RunOnStatusUpdateThread(std::function<void()> runnable);
  bool NotifyShutdown() ABSL_LOCKS_EXCLUDED(mutex_);
  void DestroyPendingPayload(Payload::Id payload_id)
      ABSL_LOCKS_EXCLUDED(mutex_);
  PendingPayload* GetPayload(Payload::Id payload_id) const
      ABSL_LOCKS_EXCLUDED(mutex_);
  void CancelAllPayloads() ABSL_LOCKS_EXCLUDED(mutex_);

  mutable Mutex mutex_;
  EndpointManager::FrameProcessor::Handle handle_;
  AtomicBoolean shutdown_{false};
  std::unique_ptr<CountDownLatch> shutdown_barrier_;
  int send_payload_count_ = 0;
  PendingPayloads pending_payloads_ ABSL_GUARDED_BY(mutex_);
  SingleThreadExecutor bytes_payload_executor_;
  SingleThreadExecutor file_payload_executor_;
  SingleThreadExecutor stream_payload_executor_;
  SingleThreadExecutor payload_status_update_executor_;

  EndpointManager* endpoint_manager_;
};

}  // namespace connections
}  // namespace nearby
}  // namespace location

#endif  // CORE_INTERNAL_PAYLOAD_MANAGER_H_<|MERGE_RESOLUTION|>--- conflicted
+++ resolved
@@ -60,11 +60,7 @@
 
   // @EndpointManagerThread
   void OnEndpointDisconnect(ClientProxy* client, const std::string& endpoint_id,
-<<<<<<< HEAD
-                            CountDownLatch* barrier) override;
-=======
                             CountDownLatch barrier) override;
->>>>>>> d8ebea6f
 
   void DisconnectFromEndpointManager();
 
